--- conflicted
+++ resolved
@@ -41,107 +41,23 @@
 logger = logging.getLogger(__name__)
 
 terminate = False
-
-<<<<<<< HEAD
-=======
-
->>>>>>> 0542d35d
 def handler(signal_received, frame):
     global terminate
     terminate = True
 
-<<<<<<< HEAD
 def get_pile(directory):
     reader = Reader()
-    # for file in glob.glob(os.path.join(directory, f"*.jsonl.zst*")):
-    for dir in os.listdir(directory):
-        for file in glob.glob(os.path.join(directory + dir, "*.jsonl")):
-            for document in reader.read(file):
-                yield document
-=======
-
-def yield_pile(start_offsets=None, checkpoint_offset=None):
-    directory = "pile"
-
-    if not os.path.exists(directory):
-        print(
-            "We expect the pile archives to be in the 'pile' directory, but this was not found."
-        )
-        raise Exception("Pile directory not found.")
-
-    files = list(sorted(glob.glob(os.path.join(directory, "*.jsonl.zst*"))))
-
-    pile_global_offset = 0
-    start_file = 0
-    if checkpoint_offset:
-        for file_i, start_offset in enumerate(start_offsets):
-            if start_offset > checkpoint_offset:
-                break
-
-            start_file = file_i
-            pile_global_offset = start_offset
-
-    for file_i, file in enumerate(files):
-        if file_i < start_file:
-            logger.info(f"Skipping file {file}")
-            continue
-        logger.info(f"Reading from pile file: {file}")
-        reader = Reader()
+    for file in glob.glob(os.path.join(directory, f"*.jsonl.zst*")):
         for document in reader.read(file):
-            yield (pile_global_offset, document)
-            pile_global_offset += 1
-
-
-# Hash buckets > disk backed files. Supports file position checkpointing and resuming
-# Allows you to write continuously and checkpoint intermittently. If a failure occurs
-# the buckets are simply truncated at your last checkpoint.
-class Buckets:
-    def __init__(self, directory, num_buckets):
-        self.bucket_files = [
-            os.path.join(directory, f"ngrams_{i}.bkt.txt") for i in range(num_buckets)
-        ]
-        self.buckets = list(map(TextArchive, self.bucket_files))
-        self.checkpoint_file = os.path.join(directory, f"bucket_offsets.ckpt")
-
-        if os.path.exists(self.checkpoint_file):
-            self.bucket_offsets = pickle.load(open(self.checkpoint_file, "rb"))
-        else:
-            self.bucket_offsets = [0 for i in range(len(self.buckets))]
-
-        for i, offset in enumerate(self.bucket_offsets):
-            bucket = self.buckets[i]
-            bucket.fh.seek(offset)
-            bucket.fh.truncate()
-
-    def add_data(self, key, value):
-        i = hash(key) % len(self.buckets)
-        bucket = self.buckets[i]
-        bucket.add_data(value)
-
-    def save_checkpoint(self):
-        for bucket in self.buckets:
-            bucket.fh.flush()
-
-        bucket_offsets = [bucket.fh.tell() for bucket in self.buckets]
-        pickle.dump(bucket_offsets, open(self.checkpoint_file, "wb"))
+            yield document
 
     def close_buckets(self):
         for bucket in self.buckets:
             bucket.commit()
->>>>>>> 0542d35d
 
-
-def do_ngrams_in_buckets(n_value, working_directory, sdir, bucket_count):
-
-<<<<<<< HEAD
-    output_directory = os.path.join(sdir, "output")
-=======
-    pile_statistics = json.load(open("pile_statistics.json", "r"))
-    pile_document_count = pile_statistics["Document Count"]
-    start_offsets = pile_statistics["File Start Offsets"]
+def do_ngrams_in_buckets(n_value, working_directory, bucket_count):
 
     output_directory = os.path.join(working_directory, "output")
->>>>>>> 0542d35d
     os.makedirs(output_directory, exist_ok=True)
 
     logger.info(f"Generating {n_value}-grams and bucketing.")
@@ -181,15 +97,7 @@
                 if terminate:
                     return
                 continue
-<<<<<<< HEAD
-            
-=======
 
-            if offset == checkpoint_offset:
-                progress.reset(total=pile_document_count)
-                progress.update(checkpoint_offset)
-
->>>>>>> 0542d35d
             # Save checkpoint every "batch_size", only allow terminate after checkpoint
             if batch_counter == batch_size:
                 progress.update(batch_size)
@@ -231,12 +139,4 @@
     setup_logger_tqdm(logfile_path)
 
     args = parser.parse_args()
-<<<<<<< HEAD
-    do_ngrams_in_buckets(args.n_value, args.working_directory, args.save_directory , args.bucket_count)
-=======
-    do_ngrams_in_buckets(args.n_value, args.working_directory, args.bucket_count)
-
-    info_dict = {"title": "dataset ngrams", "ngram_size": 13}
-    info_dict_path = os.path.join(args.working_directory, "info.json")
-    json.dump(info_dict, open(info_dict_path, "w"))
->>>>>>> 0542d35d
+    do_ngrams_in_buckets(args.n_value, args.working_directory, args.bucket_count)