--- conflicted
+++ resolved
@@ -236,11 +236,7 @@
         )
 
     if task_manager is None:
-<<<<<<< HEAD
-        task_manager = TaskManager(verbosity, mcq_to_generative=mcq_to_generative)
-=======
-        task_manager = TaskManager()
->>>>>>> ade01428
+        task_manager = TaskManager(mcq_to_generative=mcq_to_generative)
 
     task_dict = get_task_dict(tasks, task_manager)
 
