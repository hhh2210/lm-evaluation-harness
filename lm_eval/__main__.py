import argparse
import json
import logging
import os
import sys
from functools import partial
from typing import Union

from lm_eval import evaluator, utils
from lm_eval.evaluator import request_caching_arg_to_dict
from lm_eval.loggers import EvaluationTracker, WandbLogger
from lm_eval.tasks import TaskManager
from lm_eval.utils import handle_non_serializable, make_table, simple_parse_args_string


def _int_or_none_list_arg_type(
    min_len: int, max_len: int, defaults: str, value: str, split_char: str = ","
):
    def parse_value(item):
        item = item.strip().lower()
        if item == "none":
            return None
        try:
            return int(item)
        except ValueError:
            raise argparse.ArgumentTypeError(f"{item} is not an integer or None")

    items = [parse_value(v) for v in value.split(split_char)]
    num_items = len(items)

    if num_items == 1:
        # Makes downstream handling the same for single and multiple values
        items = items * max_len
    elif num_items < min_len or num_items > max_len:
        raise argparse.ArgumentTypeError(
            f"Argument requires {max_len} integers or None, separated by '{split_char}'"
        )
    elif num_items != max_len:
        logging.warning(
            f"Argument requires {max_len} integers or None, separated by '{split_char}'. "
            "Missing values will be filled with defaults."
        )
        default_items = [parse_value(v) for v in defaults.split(split_char)]
        items.extend(
            default_items[num_items:]
        )  # extend items list with missing defaults

    return items


def check_argument_types(parser: argparse.ArgumentParser):
    """
    Check to make sure all CLI args are typed, raises error if not
    """
    for action in parser._actions:
        if action.dest != "help" and not action.const:
            if action.type is None:
                raise ValueError(
                    f"Argument '{action.dest}' doesn't have a type specified."
                )
            else:
                continue


def setup_parser() -> argparse.ArgumentParser:
    parser = argparse.ArgumentParser(formatter_class=argparse.RawTextHelpFormatter)
    parser.add_argument(
        "--model", "-m", type=str, default="hf", help="Name of model e.g. `hf`"
    )
    parser.add_argument(
        "--tasks",
        "-t",
        default=None,
        type=str,
        metavar="task1,task2",
        help="Comma-separated list of task names or task groupings to evaluate on.\nTo get full list of tasks, use one of the commands `lm-eval --tasks {{list_groups,list_subtasks,list_tags,list}}` to list out all available names for task groupings; only (sub)tasks; tags; or all of the above",
    )
    parser.add_argument(
        "--model_args",
        "-a",
        default="",
        type=str,
        help="Comma separated string arguments for model, e.g. `pretrained=EleutherAI/pythia-160m,dtype=float32`",
    )
    parser.add_argument(
        "--num_fewshot",
        "-f",
        type=int,
        default=None,
        metavar="N",
        help="Number of examples in few-shot context",
    )
    parser.add_argument(
        "--batch_size",
        "-b",
        type=str,
        default=1,
        metavar="auto|auto:N|N",
        help="Acceptable values are 'auto', 'auto:N' or N, where N is an integer. Default 1.",
    )
    parser.add_argument(
        "--max_batch_size",
        type=int,
        default=None,
        metavar="N",
        help="Maximal batch size to try with --batch_size auto.",
    )
    parser.add_argument(
        "--device",
        type=str,
        default=None,
        help="Device to use (e.g. cuda, cuda:0, cpu).",
    )
    parser.add_argument(
        "--output_path",
        "-o",
        default=None,
        type=str,
        metavar="DIR|DIR/file.json",
        help="The path to the output file where the result metrics will be saved. If the path is a directory and log_samples is true, the results will be saved in the directory. Else the parent directory will be used.",
    )
    parser.add_argument(
        "--limit",
        "-L",
        type=float,
        default=None,
        metavar="N|0<N<1",
        help="Limit the number of examples per task. "
        "If <1, limit is a percentage of the total number of examples.",
    )
    parser.add_argument(
        "--use_cache",
        "-c",
        type=str,
        default=None,
        metavar="DIR",
        help="A path to a sqlite db file for caching model responses. `None` if not caching.",
    )
    parser.add_argument(
        "--cache_requests",
        type=str,
        default=None,
        choices=["true", "refresh", "delete"],
        help="Speed up evaluation by caching the building of dataset requests. `None` if not caching.",
    )
    parser.add_argument(
        "--check_integrity",
        action="store_true",
        help="Whether to run the relevant part of the test suite for the tasks.",
    )
    parser.add_argument(
        "--write_out",
        "-w",
        action="store_true",
        default=False,
        help="Prints the prompt for the first few documents.",
    )
    parser.add_argument(
        "--log_samples",
        "-s",
        action="store_true",
        default=False,
        help="If True, write out all model outputs and documents for per-sample measurement and post-hoc analysis. Use with --output_path.",
    )
    parser.add_argument(
        "--system_instruction",
        type=str,
        default=None,
        help="System instruction to be used in the prompt",
    )
    parser.add_argument(
        "--apply_chat_template",
        type=str,
        nargs="?",
        const=True,
        default=False,
        help=(
            "If True, apply chat template to the prompt. "
            "Providing `--apply_chat_template` without an argument will apply the default chat template to the prompt. "
            "To apply a specific template from the available list of templates, provide the template name as an argument. "
            "E.g. `--apply_chat_template template_name`"
        ),
    )
    parser.add_argument(
        "--fewshot_as_multiturn",
        action="store_true",
        default=False,
        help="If True, uses the fewshot as a multi-turn conversation",
    )
    parser.add_argument(
        "--show_config",
        action="store_true",
        default=False,
        help="If True, shows the the full config of all tasks at the end of the evaluation.",
    )
    parser.add_argument(
        "--include_path",
        type=str,
        default=None,
        metavar="DIR",
        help="Additional path to include if there are external tasks to include.",
    )
    parser.add_argument(
        "--gen_kwargs",
        type=str,
        default=None,
        help=(
            "String arguments for model generation on greedy_until tasks,"
            " e.g. `temperature=0,top_k=0,top_p=0`."
        ),
    )
    parser.add_argument(
        "--verbosity",
        "-v",
        type=str.upper,
        default=None,
        metavar="CRITICAL|ERROR|WARNING|INFO|DEBUG",
        help="(Deprecated) Controls logging verbosity level. Use the `LOGLEVEL` environment variable instead. Set to DEBUG for detailed output when testing or adding new task configurations.",
    )
    parser.add_argument(
        "--wandb_args",
        type=str,
        default="",
        help="Comma separated string arguments passed to wandb.init, e.g. `project=lm-eval,job_type=eval",
    )
    parser.add_argument(
        "--hf_hub_log_args",
        type=str,
        default="",
        help="Comma separated string arguments passed to Hugging Face Hub's log function, e.g. `hub_results_org=EleutherAI,hub_repo_name=lm-eval-results`",
    )
    parser.add_argument(
        "--predict_only",
        "-x",
        action="store_true",
        default=False,
        help="Use with --log_samples. Only model outputs will be saved and metrics will not be evaluated.",
    )
    default_seed_string = "0,1234,1234,1234"
    parser.add_argument(
        "--seed",
        type=partial(_int_or_none_list_arg_type, 3, 4, default_seed_string),
        default=default_seed_string,  # for backward compatibility
        help=(
            "Set seed for python's random, numpy, torch, and fewshot sampling.\n"
            "Accepts a comma-separated list of 4 values for python's random, numpy, torch, and fewshot sampling seeds, "
            "respectively, or a single integer to set the same seed for all four.\n"
            f"The values are either an integer or 'None' to not set the seed. Default is `{default_seed_string}` "
            "(for backward compatibility).\n"
            "E.g. `--seed 0,None,8,52` sets `random.seed(0)`, `torch.manual_seed(8)`, and fewshot sampling seed to 52. "
            "Here numpy's seed is not set since the second value is `None`.\n"
            "E.g, `--seed 42` sets all four seeds to 42."
        ),
    )
    parser.add_argument(
        "--trust_remote_code",
        action="store_true",
        help="Sets trust_remote_code to True to execute code to create HF Datasets from the Hub",
    )
    parser.add_argument(
        "--confirm_run_unsafe_code",
        action="store_true",
        help="Confirm that you understand the risks of running unsafe code for tasks that require it",
    )
    parser.add_argument(
        "--mcq_to_generative",
        action="store_true",
        help="Convert multiple choice tasks to generative tasks, for models that don't support logit outputs",
    )
    return parser


def parse_eval_args(parser: argparse.ArgumentParser) -> argparse.Namespace:
    check_argument_types(parser)
    return parser.parse_args()


def cli_evaluate(args: Union[argparse.Namespace, None] = None) -> None:
    if not args:
        # we allow for args to be passed externally, else we parse them ourselves
        parser = setup_parser()
        args = parse_eval_args(parser)

    if args.wandb_args:
        wandb_logger = WandbLogger(**simple_parse_args_string(args.wandb_args))

    utils.setup_logging(args.verbosity)
    eval_logger = logging.getLogger(__name__)
    os.environ["TOKENIZERS_PARALLELISM"] = "false"

    # update the evaluation tracker args with the output path and the HF token
    if args.output_path:
        args.hf_hub_log_args += f",output_path={args.output_path}"
    if os.environ.get("HF_TOKEN", None):
        args.hf_hub_log_args += f",token={os.environ.get('HF_TOKEN')}"
    evaluation_tracker_args = simple_parse_args_string(args.hf_hub_log_args)
    evaluation_tracker = EvaluationTracker(**evaluation_tracker_args)

    if args.predict_only:
        args.log_samples = True
    if (args.log_samples or args.predict_only) and not args.output_path:
        raise ValueError(
            "Specify --output_path if providing --log_samples or --predict_only"
        )

    if args.fewshot_as_multiturn and args.apply_chat_template is False:
        raise ValueError(
            "When `fewshot_as_multiturn` is selected, `apply_chat_template` must be set (either to `True` or to the chosen template name)."
        )

    if args.include_path is not None:
        eval_logger.info(f"Including path: {args.include_path}")
<<<<<<< HEAD
    task_manager = TaskManager(
        args.verbosity,
        include_path=args.include_path,
        mcq_to_generative=args.mcq_to_generative,
    )
=======
    task_manager = TaskManager(include_path=args.include_path)
>>>>>>> ade01428

    if "push_samples_to_hub" in evaluation_tracker_args and not args.log_samples:
        eval_logger.warning(
            "Pushing samples to the Hub requires --log_samples to be set. Samples will not be pushed to the Hub."
        )

    if args.limit:
        eval_logger.warning(
            " --limit SHOULD ONLY BE USED FOR TESTING."
            "REAL METRICS SHOULD NOT BE COMPUTED USING LIMIT."
        )

    if args.tasks is None:
        eval_logger.error("Need to specify task to evaluate.")
        sys.exit()
    elif args.tasks == "list":
        print(task_manager.list_all_tasks())
        sys.exit()
    elif args.tasks == "list_groups":
        print(task_manager.list_all_tasks(list_subtasks=False, list_tags=False))
        sys.exit()
    elif args.tasks == "list_tags":
        print(task_manager.list_all_tasks(list_groups=False, list_subtasks=False))
        sys.exit()
    elif args.tasks == "list_subtasks":
        print(task_manager.list_all_tasks(list_groups=False, list_tags=False))
        sys.exit()
    else:
        if os.path.isdir(args.tasks):
            import glob

            task_names = []
            yaml_path = os.path.join(args.tasks, "*.yaml")
            for yaml_file in glob.glob(yaml_path):
                config = utils.load_yaml_config(yaml_file)
                task_names.append(config)
        else:
            task_list = args.tasks.split(",")
            task_names = task_manager.match_tasks(task_list)
            for task in [task for task in task_list if task not in task_names]:
                if os.path.isfile(task):
                    config = utils.load_yaml_config(task)
                    task_names.append(config)
            task_missing = [
                task for task in task_list if task not in task_names and "*" not in task
            ]  # we don't want errors if a wildcard ("*") task name was used

            if task_missing:
                missing = ", ".join(task_missing)
                eval_logger.error(
                    f"Tasks were not found: {missing}\n"
                    f"{utils.SPACING}Try `lm-eval --tasks list` for list of available tasks",
                )
                raise ValueError(
                    f"Tasks not found: {missing}. Try `lm-eval --tasks {{list_groups,list_subtasks,list_tags,list}}` to list out all available names for task groupings; only (sub)tasks; tags; or all of the above, or pass '--verbosity DEBUG' to troubleshoot task registration issues."
                )

    # Respect user's value passed in via CLI, otherwise default to True and add to comma-separated model args
    if args.trust_remote_code:
        eval_logger.info(
            "Passed `--trust_remote_code`, setting environment variable `HF_DATASETS_TRUST_REMOTE_CODE=true`"
        )
        # HACK: import datasets and override its HF_DATASETS_TRUST_REMOTE_CODE value internally,
        # because it's already been determined based on the prior env var before launching our
        # script--`datasets` gets imported by lm_eval internally before these lines can update the env.
        import datasets

        datasets.config.HF_DATASETS_TRUST_REMOTE_CODE = True

        args.model_args = args.model_args + ",trust_remote_code=True"
    eval_logger.info(
        f"Selected Tasks: {task_names}"
    ) if eval_logger.getEffectiveLevel() >= logging.INFO else print(
        f"Selected Tasks: {task_names}"
    )

    request_caching_args = request_caching_arg_to_dict(
        cache_requests=args.cache_requests
    )

    results = evaluator.simple_evaluate(
        model=args.model,
        model_args=args.model_args,
        tasks=task_names,
        num_fewshot=args.num_fewshot,
        batch_size=args.batch_size,
        max_batch_size=args.max_batch_size,
        device=args.device,
        use_cache=args.use_cache,
        limit=args.limit,
        check_integrity=args.check_integrity,
        write_out=args.write_out,
        log_samples=args.log_samples,
        evaluation_tracker=evaluation_tracker,
        system_instruction=args.system_instruction,
        apply_chat_template=args.apply_chat_template,
        fewshot_as_multiturn=args.fewshot_as_multiturn,
        gen_kwargs=args.gen_kwargs,
        task_manager=task_manager,
        predict_only=args.predict_only,
        random_seed=args.seed[0],
        numpy_random_seed=args.seed[1],
        torch_random_seed=args.seed[2],
        fewshot_random_seed=args.seed[3],
        confirm_run_unsafe_code=args.confirm_run_unsafe_code,
        mcq_to_generative=args.mcq_to_generative,
        **request_caching_args,
    )

    if results is not None:
        if args.log_samples:
            samples = results.pop("samples")
        dumped = json.dumps(
            results, indent=2, default=handle_non_serializable, ensure_ascii=False
        )
        if args.show_config:
            print(dumped)

        batch_sizes = ",".join(map(str, results["config"]["batch_sizes"]))

        # Add W&B logging
        if args.wandb_args:
            try:
                wandb_logger.post_init(results)
                wandb_logger.log_eval_result()
                if args.log_samples:
                    wandb_logger.log_eval_samples(samples)
            except Exception as e:
                eval_logger.info(f"Logging to Weights and Biases failed due to {e}")

        evaluation_tracker.save_results_aggregated(
            results=results, samples=samples if args.log_samples else None
        )

        if args.log_samples:
            for task_name, config in results["configs"].items():
                evaluation_tracker.save_results_samples(
                    task_name=task_name, samples=samples[task_name]
                )

        if (
            evaluation_tracker.push_results_to_hub
            or evaluation_tracker.push_samples_to_hub
        ):
            evaluation_tracker.recreate_metadata_card()

        print(
            f"{args.model} ({args.model_args}), gen_kwargs: ({args.gen_kwargs}), limit: {args.limit}, num_fewshot: {args.num_fewshot}, "
            f"batch_size: {args.batch_size}{f' ({batch_sizes})' if batch_sizes else ''}"
        )
        print(make_table(results))
        if "groups" in results:
            print(make_table(results, "groups"))

        if args.wandb_args:
            # Tear down wandb run once all the logging is done.
            wandb_logger.run.finish()


if __name__ == "__main__":
    cli_evaluate()<|MERGE_RESOLUTION|>--- conflicted
+++ resolved
@@ -310,15 +310,10 @@
 
     if args.include_path is not None:
         eval_logger.info(f"Including path: {args.include_path}")
-<<<<<<< HEAD
     task_manager = TaskManager(
-        args.verbosity,
         include_path=args.include_path,
         mcq_to_generative=args.mcq_to_generative,
     )
-=======
-    task_manager = TaskManager(include_path=args.include_path)
->>>>>>> ade01428
 
     if "push_samples_to_hub" in evaluation_tracker_args and not args.log_samples:
         eval_logger.warning(
