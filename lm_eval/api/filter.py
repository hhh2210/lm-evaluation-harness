from abc import ABC, abstractmethod
from collections.abc import Callable, Iterable
from dataclasses import dataclass
<<<<<<< HEAD
from typing import Iterable, List, Union
=======
>>>>>>> 00a77ebd

from lm_eval.api.instance import Instance


class Filter(ABC):
    """
    Filter classes operate on a per-task level.
    They take all model outputs (`instance.resps` for all `task.instances`)
    across all instances of a task, and perform operations.
    In a single run, one can configure any number of separate filters or lists of filters.

    """

    def __init__(self, **kwargs) -> None:
        """
        Can define custom behavior here, if an individual instantiation of a Filter class should have state.
        """

    @abstractmethod
    def apply(
        self, resps: Iterable[list[str]], docs: Iterable[dict]
    ) -> Iterable[list[str]]:
        """
        Defines the operation to perform on a list of the `inst.resps` properties of `Instance` objects.
        Should return the list of (filtered) response lists *in the same order as they were input*, e.g.
        if pass in [<inst.resps for instance 0>, <inst.resps for instance 1>] should return
        [<filtered resps for instance 0>, <filtered resps for instance 1>]
        """
        return resps


@dataclass
class FilterEnsemble:
    """
    FilterEnsemble creates a pipeline applying multiple filters.
    Its intended usage is to stack multiple post-processing steps in order.
    `task.apply_filters` should use a list of FilterEnsemble classes that it stores, to apply each
    pipeline separately.
    """

    name: str
<<<<<<< HEAD
    filters: List[type[Filter]]
=======
    filters: list[Callable[[], Filter]]
>>>>>>> 00a77ebd

    def apply(self, instances: list[Instance]) -> None:
        resps, docs = zip(*((inst.resps, inst.doc) for inst in instances))
        resps, docs = list(resps), list(docs)

        for f in self.filters:
            # apply filters in sequence
            resps = f().apply(resps, docs)

        # add the end results after filtering to filtered_requests of their respective source instances.
        # has key `self.name`: each FilterEnsemble applied in a given run should use a different name.
        for inst, resp in zip(instances, resps):
            inst.filtered_resps[self.name] = resp<|MERGE_RESOLUTION|>--- conflicted
+++ resolved
@@ -1,10 +1,6 @@
 from abc import ABC, abstractmethod
-from collections.abc import Callable, Iterable
+from collections.abc import Iterable
 from dataclasses import dataclass
-<<<<<<< HEAD
-from typing import Iterable, List, Union
-=======
->>>>>>> 00a77ebd
 
 from lm_eval.api.instance import Instance
 
@@ -46,11 +42,7 @@
     """
 
     name: str
-<<<<<<< HEAD
-    filters: List[type[Filter]]
-=======
-    filters: list[Callable[[], Filter]]
->>>>>>> 00a77ebd
+    filters: list[type[Filter]]
 
     def apply(self, instances: list[Instance]) -> None:
         resps, docs = zip(*((inst.resps, inst.doc) for inst in instances))
