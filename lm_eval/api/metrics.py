import logging
import math
import random
from collections.abc import Iterable

import evaluate
import numpy as np
import sacrebleu
import sklearn.metrics

from lm_eval.api.registry import register_aggregation, register_metric


eval_logger = logging.getLogger("lm-eval")


<<<<<<< HEAD
=======
# Register Aggregations First
>>>>>>> 4d10ad56
@register_aggregation("mean")
def mean(arr):
    return sum(arr) / len(arr)


@register_aggregation("median")
def median(arr):
    return arr[len(arr) // 2]


@register_aggregation("weighted_mean")
def weighted_mean(items):
    a, b = zip(*items)
    return sum(a) / sum(b)


@register_metric(
    metric="perplexity",
    higher_is_better=False,
    output_type="loglikelihood",
)
def perplexity(items):
    return math.exp(-mean(items))


@register_metric(
    metric=["word_perplexity", "byte_perplexity"],
    higher_is_better=False,
    output_type="loglikelihood_rolling",
)
def weighted_perplexity(items):  # This is a passthrough function
    return math.exp(-weighted_mean(items))


@register_metric(
    metric="bits_per_byte",
    higher_is_better=False,
    output_type="loglikelihood_rolling",
)
def bits_per_byte(items):
    return -weighted_mean(items) / math.log(2)


@register_metric(
    metric="f1",
    higher_is_better=True,
    output_type="multiple_choice",
)
def f1_score(items):
    unzipped_list = list(zip(*items))
    golds = unzipped_list[0]
    preds = unzipped_list[1]
    fscore = sklearn.metrics.f1_score(golds, preds)

    return np.max(fscore)


@register_metric(
    metric="mcc",
    higher_is_better=True,
    output_type="multiple_choice",
)
def matthews_corrcoef(items):
    unzipped_list = list(zip(*items))
    golds = unzipped_list[0]
    preds = unzipped_list[1]
    return sklearn.metrics.matthews_corrcoef(golds, preds)


@register_metric(
    metric="bleu",
    higher_is_better=True,
    output_type="generate_until",
)
def bleu(items):
    """The Bilingual Evaluation Understudy Score, or BLEU for short, is a metric
    for evaluating a generated sentence to a reference sentence. It counts matching
    n-grams in the candidate translation to n-grams in the reference text, where
    1-gram or unigram would be each token and a bigram comparison would be each
    word pair. The comparison is made regardless of word order
    Source: https://machinelearningmastery.com/calculate-bleu-score-for-text-python/
    Paper: https://www.aclweb.org/anthology/P02-1040/

    Higher is better
    """
    refs = list(zip(*items))[0]
    preds = list(zip(*items))[1]
    refs, preds = _sacreformat(refs, preds)
    return sacrebleu.corpus_bleu(preds, refs).score


@register_metric(
    metric="chrf",
    higher_is_better=True,
    output_type="generate_until",
)
def chrf(items):
    """chrF++ is a tool for automatic evaluation of machine translation output
    based on character n-gram precision and recall enhanced with word n-grams.
    Source: https://github.com/m-popovic/chrF
    Paper: https://www.aclweb.org/anthology/W15-3049.pdf

    Higher is better  # TODO I think
    """
    refs = list(zip(*items))[0]
    preds = list(zip(*items))[1]
    refs, preds = _sacreformat(refs, preds)
    return sacrebleu.corpus_chrf(preds, refs).score


@register_metric(
    metric="ter",
    higher_is_better=True,
    output_type="generate_until",
)
def ter(items):
    """Translation Error Rate is an error metric for machine translation that
    measures the number of edits required to change a system output into one
    of the references
    Source: http://www.cs.umd.edu/~snover/tercom/
    Paper: http://mt-archive.info/AMTA-2006-Snover.pdf

    Lower is better
    """
    refs = list(zip(*items))[0]
    preds = list(zip(*items))[1]
    refs, preds = _sacreformat(refs, preds)
    return sacrebleu.corpus_ter(preds, refs).score


@register_metric(
    metric=["acc", "acc_norm"],
    higher_is_better=True,
    output_type=["loglikelihood", "multiple_choice"],
)
def aggregate_acc_fn(items):
    return mean(items)


@register_metric(
    metric="acc_mutual_info",
    higher_is_better=True,
    output_type="multiple_choice",
)
def acc_mutual_info_fn(items):
    return mean(items)


exact_match = evaluate.load("exact_match")


@register_metric(
    metric="exact_match",
    higher_is_better=True,
    output_type="generate_until",
)
def hf_evaluate_fn(**kwargs):
    return exact_match.compute(**kwargs)


def pop_stddev(arr):
    mu = mean(arr)
    return math.sqrt(sum([(x - mu) ** 2 for x in arr]) / len(arr))


def sample_stddev(arr):
    mu = mean(arr)
    return math.sqrt(sum([(x - mu) ** 2 for x in arr]) / (len(arr) - 1))


def mean_stderr(arr):
    return sample_stddev(arr) / math.sqrt(len(arr))


@register_metric(
    metric="acc_all",
    higher_is_better=True,
    output_type="loglikelihood",
)
def acc_all(items):
    # Only count as correct if all answers are labeled correctly for each question
    question_scoring_dict = {}
    preds = list(zip(*items))[0]
    docs = list(zip(*items))[1]

    for doc, pred in zip(docs, preds):
        paragraph_id = doc["idx"]["paragraph"]
        question_id = doc["idx"]["question"]
        if (paragraph_id, question_id) not in question_scoring_dict:
            question_scoring_dict[(paragraph_id, question_id)] = []

        gold_label = doc["label"] == 1

        question_scoring_dict[(paragraph_id, question_id)].append(gold_label == pred)
    acc = np.mean([int(all(x)) for x in question_scoring_dict.values()])
    return acc


def acc_all_stderr(items):
    # Only count as correct if all answers are labeled correctly for each question
    question_scoring_dict = {}
    preds = list(zip(*items))[0]
    docs = list(zip(*items))[1]

    for doc, pred in zip(docs, preds):
        question_id = doc["idx"]["question"]
        if question_id not in question_scoring_dict:
            question_scoring_dict[question_id] = []

        gold_label = doc["label"] == 1
        question_scoring_dict[question_id].append(gold_label == pred)

    acc = mean_stderr([int(all(x)) for x in question_scoring_dict.values()])
    return acc


def metric_max_over_ground_truths(metric_fn, prediction, ground_truths):
    """Compute max metric between prediction and each ground truth."""
    scores_for_ground_truths = []
    for ground_truth in ground_truths:
        score = metric_fn(prediction, ground_truth)
        scores_for_ground_truths.append(score)
    return max(scores_for_ground_truths)


def is_non_str_iterable(obj):
    return isinstance(obj, Iterable) and not isinstance(obj, str)


def _sacreformat(refs, preds):
    """Format refs and preds for sacrebleu corpus calculation. It is very particular"""
    # Sacrebleu expects (List[str], List[List[str])
    #   e.g. sacrebleu.corpus_bleu([pred_t], [[ref1_stream], [ref2_stream], ...])

    # Note [ref1_stream] is the first reference for each pred.
    # So lists are size N and (M, N) for N preds and M possible refs for each pred
    # This is a different order of dimensions that I would expect

    # We expect refs to be List[str] or List[List[str]], the outer list corresponding to preds
    # Must become List[List[str]] with the inner list corresponding to preds
    if not is_non_str_iterable(refs):
        refs = list(refs)
    if not is_non_str_iterable(refs[0]):
        refs = [[ref] for ref in refs]
    refs = list(zip(*refs))
    # Note the number of refs in each ref list much match the number of preds

    # We expect preds to be List[str] or List[List[str]]. Must become List[str]
    if not is_non_str_iterable(preds):
        preds = list(preds)
    if is_non_str_iterable(preds[0]):
        assert len(preds[0]) == 1, f"Pred must be a str, was {preds[0]}"
        preds = [pred[0] for pred in preds]

    return refs, preds


# stderr stuff


class _bootstrap_internal:
    def __init__(self, f, n) -> None:
        self.f = f
        self.n = n

    def __call__(self, v):
        i, xs = v
        rnd = random.Random()
        rnd.seed(i)
        res = []
        for _ in range(self.n):
            res.append(self.f(rnd.choices(xs, k=len(xs))))
        return res


def bootstrap_stderr(f, xs, iters):
    import multiprocessing as mp

    pool = mp.Pool(mp.cpu_count())
    # this gives a biased estimate of the stderr (i.e w/ the mean, it gives something
    # equivalent to stderr calculated without Bessel's correction in the stddev.
    # Unfortunately, I haven't been able to figure out what the right correction is
    # to make the bootstrap unbiased - i considered multiplying by sqrt(n/(n-1)) but
    # that would be ad-hoc and I can't prove that that would actually be an unbiased estimator)
    # Thankfully, shouldn't matter because our samples are pretty big usually anyways
    res = []
    chunk_size = min(1000, iters)
    from tqdm import tqdm

    print("bootstrapping for stddev:", f.__name__)
    for bootstrap in tqdm(
        pool.imap(
            _bootstrap_internal(f, chunk_size),
            [(i, xs) for i in range(iters // chunk_size)],
        ),
        total=iters // chunk_size,
    ):
        # sample w replacement
        res.extend(bootstrap)

    pool.close()
    return sample_stddev(res)


def stderr_for_metric(metric, bootstrap_iters):
    bootstrappable = [
        median,
        matthews_corrcoef,
        f1_score,
        perplexity,
        bleu,
        chrf,
        ter,
    ]

    if metric in bootstrappable:
        return lambda x: bootstrap_stderr(metric, x, iters=bootstrap_iters)

    stderr = {mean: mean_stderr, acc_all: acc_all_stderr}

    return stderr.get(metric, None)<|MERGE_RESOLUTION|>--- conflicted
+++ resolved
@@ -14,10 +14,7 @@
 eval_logger = logging.getLogger("lm-eval")
 
 
-<<<<<<< HEAD
-=======
 # Register Aggregations First
->>>>>>> 4d10ad56
 @register_aggregation("mean")
 def mean(arr):
     return sum(arr) / len(arr)
